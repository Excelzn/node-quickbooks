/**
 * @file Node.js client for QuickBooks V3 API
 * @name node-quickbooks
 * @author Michael Cohen <michael_cohen@intuit.com>
 * @license ISC
 * @copyright 2014 Michael Cohen
 */

var request = require('request'),
    uuid    = require('uuid'),
    debug   = require('request-debug'),
    util    = require('util'),
    moment  = require('moment'),
    _       = require('underscore'),
    Promise = require('bluebird'),
    version = require('./package.json').version,
    jxon    = require('jxon');

module.exports = QuickBooks

QuickBooks.APP_CENTER_BASE = 'https://appcenter.intuit.com';
QuickBooks.V3_ENDPOINT_BASE_URL = 'https://sandbox-quickbooks.api.intuit.com/v3/company/';
QuickBooks.QUERY_OPERATORS = ['=', 'IN', '<', '>', '<=', '>=', 'LIKE'];
QuickBooks.TOKEN_URL = 'https://oauth.platform.intuit.com/oauth2/v1/tokens/bearer';

var OAUTH_ENDPOINTS = {
  '1.0a': function (callback) {
    callback({
      REQUEST_TOKEN_URL: 'https://oauth.intuit.com/oauth/v1/get_request_token',
      ACCESS_TOKEN_URL: 'https://oauth.intuit.com/oauth/v1/get_access_token',
      APP_CENTER_URL: QuickBooks.APP_CENTER_BASE + '/Connect/Begin?oauth_token=',
      RECONNECT_URL: QuickBooks.APP_CENTER_BASE + '/api/v1/connection/reconnect',
      DISCONNECT_URL: QuickBooks.APP_CENTER_BASE + '/api/v1/connection/disconnect'
    });
  },

  '2.0': function (callback, discoveryUrl) {
    var NEW_ENDPOINT_CONFIGURATION = {};
    request({
      url: discoveryUrl,
      headers: {
        Accept: 'application/json'
      }
    }, function (err, res) {
      if (err) {
        console.log(err);
        return err;
      }

      var json;
      try {
          json = JSON.parse(res.body);
      } catch (error) {
          console.log(error);
          return error;
      }
      NEW_ENDPOINT_CONFIGURATION.AUTHORIZATION_URL = json.authorization_endpoint;;
      NEW_ENDPOINT_CONFIGURATION.TOKEN_URL = json.token_endpoint;
      NEW_ENDPOINT_CONFIGURATION.USER_INFO_URL = json.userinfo_endpoint;
      NEW_ENDPOINT_CONFIGURATION.REVOKE_URL = json.revocation_endpoint;
      callback(NEW_ENDPOINT_CONFIGURATION);
    });
  }
};

OAUTH_ENDPOINTS['1.0'] = OAUTH_ENDPOINTS['1.0a'];

/**
 * Sets endpoints per OAuth version
 *
 * @param version - 1.0 for OAuth 1.0a, 2.0 for OAuth 2.0
 * @param useSandbox - true to use the OAuth 2.0 sandbox discovery document, false (or unspecified, for backward compatibility) to use the prod discovery document.
 */
QuickBooks.setOauthVersion = function (version, useSandbox) {
  version = (typeof version === 'number') ? version.toFixed(1) : version;
  QuickBooks.version = version;
  var discoveryUrl = useSandbox ? 'https://developer.intuit.com/.well-known/openid_sandbox_configuration/' : 'https://developer.api.intuit.com/.well-known/openid_configuration/';
  OAUTH_ENDPOINTS[version](function (endpoints) {
    for (var k in endpoints) {
      QuickBooks[k] = endpoints[k];
    }
  }, discoveryUrl);
};

QuickBooks.setOauthVersion('1.0');

/**
 * Node.js client encapsulating access to the QuickBooks V3 Rest API. An instance
 * of this class should be instantiated on behalf of each user accessing the api.
 *
 * @param consumerKey - application key
 * @param consumerSecret  - application password
 * @param token - the OAuth generated user-specific key
 * @param tokenSecret - the OAuth generated user-specific password
 * @param realmId - QuickBooks companyId, returned as a request parameter when the user is redirected to the provided callback URL following authentication
 * @param useSandbox - boolean - See https://developer.intuit.com/v2/blog/2014/10/24/intuit-developer-now-offers-quickbooks-sandboxes
 * @param debug - boolean flag to turn on logging of HTTP requests, including headers and body
 * @param minorversion - integer to set minorversion in request
 * @constructor
 */
function QuickBooks(consumerKey, consumerSecret, token, tokenSecret, realmId, useSandbox, debug, minorversion, oauthversion, refreshToken) {
  var prefix = _.isObject(consumerKey) ? 'consumerKey.' : '';
  this.consumerKey = eval(prefix + 'consumerKey');
  this.consumerSecret = eval(prefix + 'consumerSecret');
  this.token = eval(prefix + 'token');
  this.tokenSecret = eval(prefix + 'tokenSecret');
  this.realmId = eval(prefix + 'realmId');
  this.useSandbox = eval(prefix + 'useSandbox');
  this.debug = eval(prefix + 'debug');
  this.endpoint = this.useSandbox ? QuickBooks.V3_ENDPOINT_BASE_URL : QuickBooks.V3_ENDPOINT_BASE_URL.replace('sandbox-', '');
  this.minorversion = eval(prefix + 'minorversion') || 4;
  this.oauthversion = oauthversion || '1.0a';
  this.refreshToken = refreshToken || null;
  if (!tokenSecret && this.oauthversion !== '2.0') throw new Error('tokenSecret not defined');
}

/**
 *
 * Use the refresh token to obtain a new access token.
 *
 *
 */

QuickBooks.prototype.refreshAccessToken = function(callback) {
    var auth = (new Buffer(this.consumerKey + ':' + this.consumerSecret).toString('base64'));

    var postBody = {
        url: QuickBooks.TOKEN_URL,
        headers: {
            Accept: 'application/json',
            'Content-Type': 'application/x-www-form-urlencoded',
            Authorization: 'Basic ' + auth,
        },
        form: {
            grant_type: 'refresh_token',
            refresh_token: this.refreshToken
        }
    };

    request.post(postBody, (function (e, r, data) {
        if (r && r.body) {
            var refreshResponse = JSON.parse(r.body);
            this.refreshToken = refreshResponse.refresh_token;
            this.token = refreshResponse.access_token;
            if (callback) callback(e, refreshResponse);
        } else {
            if (callback) callback(e, r, data);
        }
    }).bind(this));
};

/**
 * Use either refresh token or access token to revoke access (OAuth2).
 *
 * @param useRefresh - boolean - Indicates which token to use: true to use the refresh token, false to use the access token.
 * @param {function} callback - Callback function to call with error/response/data results.
 */
QuickBooks.prototype.revokeAccess = function(useRefresh, callback) {
    var auth = (new Buffer(this.consumerKey + ':' + this.consumerSecret).toString('base64'));
    var revokeToken = useRefresh ? this.refreshToken : this.token;
    var postBody = {
        url: QuickBooks.REVOKE_URL,
        headers: {
            Accept: 'application/json',
            'Content-Type': 'application/x-www-form-urlencoded',
            Authorization: 'Basic ' + auth,
        },
        form: {
            token: revokeToken
        }
    };

    request.post(postBody, (function(e, r, data) {
        if (r && r.statusCode === 200) {
            this.refreshToken = null;
            this.token = null;
            this.realmId = null;
        }
        if (callback) callback(e, r, data);
    }).bind(this));
};

/**
 * Get user info (OAuth2).
 *
 * @param {function} callback - Callback function to call with error/response/data results.
 */
QuickBooks.prototype.getUserInfo = function(callback) {
  module.request(this, 'get', {url: QuickBooks.USER_INFO_URL}, null, callback);
};

/**
 * Batch operation to enable an application to perform multiple operations in a single request.
 * The following batch items are supported:
     create
     update
     delete
     query
 * The maximum number of batch items in a single request is 25.
 *
 * @param  {object} items - JavaScript array of batch items
 * @param  {function} callback - Callback function which is called with any error and list of BatchItemResponses
 */
QuickBooks.prototype.batch = function(items, callback) {
  module.request(this, 'post', {url: '/batch'}, {BatchItemRequest: items}, callback)
}

/**
 * The change data capture (CDC) operation returns a list of entities that have changed since a specified time.
 *
 * @param  {object} entities - Comma separated list or JavaScript array of entities to search for changes
 * @param  {object} since - JavaScript Date or string representation of the form '2012-07-20T22:25:51-07:00' to look back for changes until
 * @param  {function} callback - Callback function which is called with any error and list of changes
 */
QuickBooks.prototype.changeDataCapture = function(entities, since, callback) {
  var url = '/cdc?entities='
  url += typeof entities === 'string' ? entities : entities.join(',')
  url += '&changedSince='
  url += typeof since === 'string' ? since : moment(since).format()
  module.request(this, 'get', {url: url}, null, callback)
}

/**
 * Uploads a file as an Attachable in QBO, optionally linking it to the specified
 * QBO Entity.
 *
 * @param  {string} filename - the name of the file
 * @param  {string} contentType - the mime type of the file
 * @param  {object} stream - ReadableStream of file contents
 * @param  {object} entityType - optional string name of the QBO entity the Attachable will be linked to (e.g. Invoice)
 * @param  {object} entityId - optional Id of the QBO entity the Attachable will be linked to
 * @param  {function} callback - callback which receives the newly created Attachable
 */
QuickBooks.prototype.upload = function(filename, contentType, stream, entityType, entityId, callback) {
  var that = this
  var opts = {
    url: '/upload',
    formData: {
      file_content_01: {
        value: stream,
        options: {
          filename: filename,
          contentType: contentType
        }
      }
    }
  }
  module.request(this, 'post', opts, null, module.unwrap(function(err, data) {
    if (err || data[0].Fault) {
      (callback || entityType)(err || data[0], null)
    } else if (_.isFunction(entityType)) {
      entityType(null, data[0].Attachable)
    } else {
      var id = data[0].Attachable.Id
      that.updateAttachable({
        Id: id,
        SyncToken: '0',
        AttachableRef: [{
          EntityRef: {
            type: entityType,
            value: entityId + ''
          }
        }]
      }, function(err, data) {
        callback(err, data)
      })
    }
  }, 'AttachableResponse'))
}

/**
 * Creates the Account in QuickBooks
 *
 * @param  {object} account - The unsaved account, to be persisted in QuickBooks
 * @param  {function} callback - Callback function which is called with any error and the persistent Account
 */
QuickBooks.prototype.createAccount = function(account, callback) {
  module.create(this, 'account', account, callback)
}

/**
 * Creates the Attachable in QuickBooks
 *
 * @param  {object} attachable - The unsaved attachable, to be persisted in QuickBooks
 * @param  {function} callback - Callback function which is called with any error and the persistent Attachable
 */
QuickBooks.prototype.createAttachable = function(attachable, callback) {
  module.create(this, 'attachable', attachable, callback)
}

/**
 * Creates the Bill in QuickBooks
 *
 * @param  {object} bill - The unsaved bill, to be persisted in QuickBooks
 * @param  {function} callback - Callback function which is called with any error and the persistent Bill
 */
QuickBooks.prototype.createBill = function(bill, callback) {
  module.create(this, 'bill', bill, callback)
}

/**
 * Creates the BillPayment in QuickBooks
 *
 * @param  {object} billPayment - The unsaved billPayment, to be persisted in QuickBooks
 * @param  {function} callback - Callback function which is called with any error and the persistent BillPayment
 */
QuickBooks.prototype.createBillPayment = function(billPayment, callback) {
  module.create(this, 'billPayment', billPayment, callback)
}

/**
 * Creates the Class in QuickBooks
 *
 * @param  {object} class - The unsaved class, to be persisted in QuickBooks
 * @param  {function} callback - Callback function which is called with any error and the persistent Class
 */
QuickBooks.prototype.createClass = function(klass, callback) {
  module.create(this, 'class', klass, callback)
}

/**
 * Creates the CreditMemo in QuickBooks
 *
 * @param  {object} creditMemo - The unsaved creditMemo, to be persisted in QuickBooks
 * @param  {function} callback - Callback function which is called with any error and the persistent CreditMemo
 */
QuickBooks.prototype.createCreditMemo = function(creditMemo, callback) {
  module.create(this, 'creditMemo', creditMemo, callback)
}

/**
 * Creates the Customer in QuickBooks
 *
 * @param  {object} customer - The unsaved customer, to be persisted in QuickBooks
 * @param  {function} callback - Callback function which is called with any error and the persistent Customer
 */
QuickBooks.prototype.createCustomer = function(customer, callback) {
  module.create(this, 'customer', customer, callback)
}

/**
 * Creates the Department in QuickBooks
 *
 * @param  {object} department - The unsaved department, to be persisted in QuickBooks
 * @param  {function} callback - Callback function which is called with any error and the persistent Department
 */
QuickBooks.prototype.createDepartment = function(department, callback) {
  module.create(this, 'department', department, callback)
}

/**
 * Creates the Deposit in QuickBooks
 *
 * @param  {object} deposit - The unsaved Deposit, to be persisted in QuickBooks
 * @param  {function} callback - Callback function which is called with any error and the persistent Deposit
 */
QuickBooks.prototype.createDeposit = function(deposit, callback) {
  module.create(this, 'deposit', deposit, callback)
}

/**
 * Creates the Employee in QuickBooks
 *
 * @param  {object} employee - The unsaved employee, to be persisted in QuickBooks
 * @param  {function} callback - Callback function which is called with any error and the persistent Employee
 */
QuickBooks.prototype.createEmployee = function(employee, callback) {
  module.create(this, 'employee', employee, callback)
}

/**
 * Creates the Estimate in QuickBooks
 *
 * @param  {object} estimate - The unsaved estimate, to be persisted in QuickBooks
 * @param  {function} callback - Callback function which is called with any error and the persistent Estimate
 */
QuickBooks.prototype.createEstimate = function(estimate, callback) {
  module.create(this, 'estimate', estimate, callback)
}

/**
 * Creates the Invoice in QuickBooks
 *
 * @param  {object} invoice - The unsaved invoice, to be persisted in QuickBooks
 * @param  {function} callback - Callback function which is called with any error and the persistent Invoice
 */
QuickBooks.prototype.createInvoice = function(invoice, callback) {
  module.create(this, 'invoice', invoice, callback)
}

/**
 * Creates the Item in QuickBooks
 *
 * @param  {object} item - The unsaved item, to be persisted in QuickBooks
 * @param  {function} callback - Callback function which is called with any error and the persistent Item
 */
QuickBooks.prototype.createItem = function(item, callback) {
  module.create(this, 'item', item, callback)
}

/**
 * Creates the JournalCode in QuickBooks
 *
 * @param  {object} journalCode - The unsaved journalCode, to be persisted in QuickBooks
 * @param  {function} callback - Callback function which is called with any error and the persistent JournalCode
 */
QuickBooks.prototype.createJournalCode = function(journalCode, callback) {
  module.create(this, 'journalCode', journalCode, callback)
}

/**
 * Creates the JournalEntry in QuickBooks
 *
 * @param  {object} journalEntry - The unsaved journalEntry, to be persisted in QuickBooks
 * @param  {function} callback - Callback function which is called with any error and the persistent JournalEntry
 */
QuickBooks.prototype.createJournalEntry = function(journalEntry, callback) {
  module.create(this, 'journalEntry', journalEntry, callback)
}

/**
 * Creates the Payment in QuickBooks
 *
 * @param  {object} payment - The unsaved payment, to be persisted in QuickBooks
 * @param  {function} callback - Callback function which is called with any error and the persistent Payment
 */
QuickBooks.prototype.createPayment = function(payment, callback) {
  module.create(this, 'payment', payment, callback)
}

/**
 * Creates the PaymentMethod in QuickBooks
 *
 * @param  {object} paymentMethod - The unsaved paymentMethod, to be persisted in QuickBooks
 * @param  {function} callback - Callback function which is called with any error and the persistent PaymentMethod
 */
QuickBooks.prototype.createPaymentMethod = function(paymentMethod, callback) {
  module.create(this, 'paymentMethod', paymentMethod, callback)
}

/**
 * Creates the Purchase in QuickBooks
 *
 * @param  {object} purchase - The unsaved purchase, to be persisted in QuickBooks
 * @param  {function} callback - Callback function which is called with any error and the persistent Purchase
 */
QuickBooks.prototype.createPurchase = function(purchase, callback) {
  module.create(this, 'purchase', purchase, callback)
}

/**
 * Creates the PurchaseOrder in QuickBooks
 *
 * @param  {object} purchaseOrder - The unsaved purchaseOrder, to be persisted in QuickBooks
 * @param  {function} callback - Callback function which is called with any error and the persistent PurchaseOrder
 */
QuickBooks.prototype.createPurchaseOrder = function(purchaseOrder, callback) {
  module.create(this, 'purchaseOrder', purchaseOrder, callback)
}

/**
 * Creates the RefundReceipt in QuickBooks
 *
 * @param  {object} refundReceipt - The unsaved refundReceipt, to be persisted in QuickBooks
 * @param  {function} callback - Callback function which is called with any error and the persistent RefundReceipt
 */
QuickBooks.prototype.createRefundReceipt = function(refundReceipt, callback) {
  module.create(this, 'refundReceipt', refundReceipt, callback)
}

/**
 * Creates the SalesReceipt in QuickBooks
 *
 * @param  {object} salesReceipt - The unsaved salesReceipt, to be persisted in QuickBooks
 * @param  {function} callback - Callback function which is called with any error and the persistent SalesReceipt
 */
QuickBooks.prototype.createSalesReceipt = function(salesReceipt, callback) {
  module.create(this, 'salesReceipt', salesReceipt, callback)
}

/**
 * Creates the TaxAgency in QuickBooks
 *
 * @param  {object} taxAgency - The unsaved taxAgency, to be persisted in QuickBooks
 * @param  {function} callback - Callback function which is called with any error and the persistent TaxAgency
 */
QuickBooks.prototype.createTaxAgency = function(taxAgency, callback) {
  module.create(this, 'taxAgency', taxAgency, callback)
}

/**
 * Creates the TaxService in QuickBooks
 *
 * @param  {object} taxService - The unsaved taxService, to be persisted in QuickBooks
 * @param  {function} callback - Callback function which is called with any error and the persistent TaxService
 */
QuickBooks.prototype.createTaxService = function(taxService, callback) {
  module.create(this, 'taxService/taxcode', taxService, callback)
}

/**
 * Creates the Term in QuickBooks
 *
 * @param  {object} term - The unsaved term, to be persisted in QuickBooks
 * @param  {function} callback - Callback function which is called with any error and the persistent Term
 */
QuickBooks.prototype.createTerm = function(term, callback) {
  module.create(this, 'term', term, callback)
}

/**
 * Creates the TimeActivity in QuickBooks
 *
 * @param  {object} timeActivity - The unsaved timeActivity, to be persisted in QuickBooks
 * @param  {function} callback - Callback function which is called with any error and the persistent TimeActivity
 */
QuickBooks.prototype.createTimeActivity = function(timeActivity, callback) {
  module.create(this, 'timeActivity', timeActivity, callback)
}

/**
 * Creates the Transfer in QuickBooks
 *
 * @param  {object} transfer - The unsaved Transfer, to be persisted in QuickBooks
 * @param  {function} callback - Callback function which is called with any error and the persistent Transfer
 */
QuickBooks.prototype.createTransfer = function(transfer, callback) {
  module.create(this, 'transfer', transfer, callback)
}

/**
 * Creates the Vendor in QuickBooks
 *
 * @param  {object} vendor - The unsaved vendor, to be persisted in QuickBooks
 * @param  {function} callback - Callback function which is called with any error and the persistent Vendor
 */
QuickBooks.prototype.createVendor = function(vendor, callback) {
  module.create(this, 'vendor', vendor, callback)
}

/**
 * Creates the VendorCredit in QuickBooks
 *
 * @param  {object} vendorCredit - The unsaved vendorCredit, to be persisted in QuickBooks
 * @param  {function} callback - Callback function which is called with any error and the persistent VendorCredit
 */
QuickBooks.prototype.createVendorCredit = function(vendorCredit, callback) {
  module.create(this, 'vendorCredit', vendorCredit, callback)
}



/**
 * Retrieves the Account from QuickBooks
 *
 * @param  {string} Id - The Id of persistent Account
 * @param  {function} callback - Callback function which is called with any error and the persistent Account
 */
QuickBooks.prototype.getAccount = function(id, callback) {
  module.read(this, 'account', id, callback)
}

/**
 * Retrieves the Attachable from QuickBooks
 *
 * @param  {string} Id - The Id of persistent Attachable
 * @param  {function} callback - Callback function which is called with any error and the persistent Attachable
 */
QuickBooks.prototype.getAttachable = function(id, callback) {
  module.read(this, 'attachable', id, callback)
}

/**
 * Retrieves the Bill from QuickBooks
 *
 * @param  {string} Id - The Id of persistent Bill
 * @param  {function} callback - Callback function which is called with any error and the persistent Bill
 */
QuickBooks.prototype.getBill = function(id, callback) {
  module.read(this, 'bill', id, callback)
}

/**
 * Retrieves the BillPayment from QuickBooks
 *
 * @param  {string} Id - The Id of persistent BillPayment
 * @param  {function} callback - Callback function which is called with any error and the persistent BillPayment
 */
QuickBooks.prototype.getBillPayment = function(id, callback) {
  module.read(this, 'billPayment', id, callback)
}

/**
 * Retrieves the Class from QuickBooks
 *
 * @param  {string} Id - The Id of persistent Class
 * @param  {function} callback - Callback function which is called with any error and the persistent Class
 */
QuickBooks.prototype.getClass = function(id, callback) {
  module.read(this, 'class', id, callback)
}

/**
 * Retrieves the CompanyInfo from QuickBooks
 *
 * @param  {string} Id - The Id of persistent CompanyInfo
 * @param  {function} callback - Callback function which is called with any error and the persistent CompanyInfo
 */
QuickBooks.prototype.getCompanyInfo = function(id, callback) {
  module.read(this, 'companyInfo', id, callback)
}

/**
 * Retrieves the CreditMemo from QuickBooks
 *
 * @param  {string} Id - The Id of persistent CreditMemo
 * @param  {function} callback - Callback function which is called with any error and the persistent CreditMemo
 */
QuickBooks.prototype.getCreditMemo = function(id, callback) {
  module.read(this, 'creditMemo', id, callback)
}

/**
 * Retrieves the Customer from QuickBooks
 *
 * @param  {string} Id - The Id of persistent Customer
 * @param  {function} callback - Callback function which is called with any error and the persistent Customer
 */
QuickBooks.prototype.getCustomer = function(id, callback) {
  module.read(this, 'customer', id, callback)
}

/**
 * Retrieves the Department from QuickBooks
 *
 * @param  {string} Id - The Id of persistent Department
 * @param  {function} callback - Callback function which is called with any error and the persistent Department
 */
QuickBooks.prototype.getDepartment = function(id, callback) {
  module.read(this, 'department', id, callback)
}

/**
 * Retrieves the Deposit from QuickBooks
 *
 * @param  {string} Id - The Id of persistent Deposit
 * @param  {function} callback - Callback function which is called with any error and the persistent Deposit
 */
QuickBooks.prototype.getDeposit = function(id, callback) {
  module.read(this, 'deposit', id, callback)
}

/**
 * Retrieves the Employee from QuickBooks
 *
 * @param  {string} Id - The Id of persistent Employee
 * @param  {function} callback - Callback function which is called with any error and the persistent Employee
 */
QuickBooks.prototype.getEmployee = function(id, callback) {
  module.read(this, 'employee', id, callback)
}

/**
 * Retrieves the Estimate from QuickBooks
 *
 * @param  {string} Id - The Id of persistent Estimate
 * @param  {function} callback - Callback function which is called with any error and the persistent Estimate
 */
QuickBooks.prototype.getEstimate = function(id, callback) {
  module.read(this, 'estimate', id, callback)
}

/**
 * Retrieves an ExchangeRate from QuickBooks
 *
 * @param  {object} options - An object with options including the required `sourcecurrencycode` parameter and optional `asofdate` parameter.
 * @param  {function} callback - Callback function which is called with any error and the ExchangeRate
 */
QuickBooks.prototype.getExchangeRate = function(options, callback) {
  var url = "/exchangerate";
  module.request(this, 'get', {url: url, qs: options}, null, callback)
}


/**
 * Retrieves the Estimate PDF from QuickBooks
 *
 * @param  {string} Id - The Id of persistent Estimate
 * @param  {function} callback - Callback function which is called with any error and the Estimate PDF
 */
QuickBooks.prototype.getEstimatePdf = function(id, callback) {
    module.read(this, 'Estimate', id + '/pdf', callback)
};

/**
 * Emails the Estimate PDF from QuickBooks to the address supplied in Estimate.BillEmail.EmailAddress
 * or the specified 'sendTo' address
 *
 * @param  {string} Id - The Id of persistent Estimate
 * @param  {string} sendTo - optional email address to send the PDF to. If not provided, address supplied in Estimate.BillEmail.EmailAddress will be used
 * @param  {function} callback - Callback function which is called with any error and the Estimate PDF
 */
QuickBooks.prototype.sendEstimatePdf = function(id, sendTo, callback) {
  var path = '/estimate/' + id + '/send'
  callback = _.isFunction(sendTo) ? sendTo : callback
  if (sendTo && ! _.isFunction(sendTo)) {
    path += '?sendTo=' + sendTo
  }
  module.request(this, 'post', {url: path}, null, module.unwrap(callback, 'Estimate'))
}

/**
 * Retrieves the Invoice from QuickBooks
 *
 * @param  {string} Id - The Id of persistent Invoice
 * @param  {function} callback - Callback function which is called with any error and the persistent Invoice
 */
QuickBooks.prototype.getInvoice = function(id, callback) {
  module.read(this, 'invoice', id, callback)
}

/**
 * Retrieves the Invoice PDF from QuickBooks
 *
 * @param  {string} Id - The Id of persistent Invoice
 * @param  {function} callback - Callback function which is called with any error and the Invoice PDF
 */
QuickBooks.prototype.getInvoicePdf = function(id, callback) {
  module.read(this, 'Invoice', id + '/pdf', callback)
}

/**
 * Emails the Invoice PDF from QuickBooks to the address supplied in Invoice.BillEmail.EmailAddress
 * or the specified 'sendTo' address
 *
 * @param  {string} Id - The Id of persistent Invoice
 * @param  {string} sendTo - optional email address to send the PDF to. If not provided, address supplied in Invoice.BillEmail.EmailAddress will be used
 * @param  {function} callback - Callback function which is called with any error and the Invoice PDF
 */
QuickBooks.prototype.sendInvoicePdf = function(id, sendTo, callback) {
  var path = '/invoice/' + id + '/send'
  callback = _.isFunction(sendTo) ? sendTo : callback
  if (sendTo && ! _.isFunction(sendTo)) {
    path += '?sendTo=' + sendTo
  }
  module.request(this, 'post', {url: path}, null, module.unwrap(callback, 'Invoice'))
}

/**
 * Retrieves the Item from QuickBooks
 *
 * @param  {string} Id - The Id of persistent Item
 * @param  {function} callback - Callback function which is called with any error and the persistent Item
 */
QuickBooks.prototype.getItem = function(id, callback) {
  module.read(this, 'item', id, callback)
}

/**
 * Retrieves the JournalCode from QuickBooks
 *
 * @param  {string} Id - The Id of persistent JournalCode
 * @param  {function} callback - Callback function which is called with any error and the persistent JournalCode
 */
QuickBooks.prototype.getJournalCode = function(id, callback) {
  module.read(this, 'journalCode', id, callback)
}

/**
 * Retrieves the JournalEntry from QuickBooks
 *
 * @param  {string} Id - The Id of persistent JournalEntry
 * @param  {function} callback - Callback function which is called with any error and the persistent JournalEntry
 */
QuickBooks.prototype.getJournalEntry = function(id, callback) {
  module.read(this, 'journalEntry', id, callback)
}

/**
 * Retrieves the Payment from QuickBooks
 *
 * @param  {string} Id - The Id of persistent Payment
 * @param  {function} callback - Callback function which is called with any error and the persistent Payment
 */
QuickBooks.prototype.getPayment = function(id, callback) {
  module.read(this, 'payment', id, callback)
}

/**
 * Retrieves the PaymentMethod from QuickBooks
 *
 * @param  {string} Id - The Id of persistent PaymentMethod
 * @param  {function} callback - Callback function which is called with any error and the persistent PaymentMethod
 */
QuickBooks.prototype.getPaymentMethod = function(id, callback) {
  module.read(this, 'paymentMethod', id, callback)
}

/**
 * Retrieves the Preferences from QuickBooks
 *
 * @param  {function} callback - Callback function which is called with any error and the persistent Preferences
 */
QuickBooks.prototype.getPreferences = function(callback) {
  module.read(this, 'preferences', null, callback)
}

/**
 * Retrieves the Purchase from QuickBooks
 *
 * @param  {string} Id - The Id of persistent Purchase
 * @param  {function} callback - Callback function which is called with any error and the persistent Purchase
 */
QuickBooks.prototype.getPurchase = function(id, callback) {
  module.read(this, 'purchase', id, callback)
}

/**
 * Retrieves the PurchaseOrder from QuickBooks
 *
 * @param  {string} Id - The Id of persistent PurchaseOrder
 * @param  {function} callback - Callback function which is called with any error and the persistent PurchaseOrder
 */
QuickBooks.prototype.getPurchaseOrder = function(id, callback) {
  module.read(this, 'purchaseOrder', id, callback)
}

/**
 * Retrieves the RefundReceipt from QuickBooks
 *
 * @param  {string} Id - The Id of persistent RefundReceipt
 * @param  {function} callback - Callback function which is called with any error and the persistent RefundReceipt
 */
QuickBooks.prototype.getRefundReceipt = function(id, callback) {
  module.read(this, 'refundReceipt', id, callback)
}

/**
 * Retrieves the Reports from QuickBooks
 *
 * @param  {string} Id - The Id of persistent Reports
 * @param  {function} callback - Callback function which is called with any error and the persistent Reports
 */
QuickBooks.prototype.getReports = function(id, callback) {
  module.read(this, 'reports', id, callback)
}

/**
 * Retrieves the SalesReceipt from QuickBooks
 *
 * @param  {string} Id - The Id of persistent SalesReceipt
 * @param  {function} callback - Callback function which is called with any error and the persistent SalesReceipt
 */
QuickBooks.prototype.getSalesReceipt = function(id, callback) {
  module.read(this, 'salesReceipt', id, callback)
}

/**
 * Retrieves the SalesReceipt PDF from QuickBooks
 *
 * @param  {string} Id - The Id of persistent SalesReceipt
 * @param  {function} callback - Callback function which is called with any error and the SalesReceipt PDF
 */
QuickBooks.prototype.getSalesReceiptPdf = function(id, callback) {
  module.read(this, 'salesReceipt', id + '/pdf', callback)
}

/**
 * Emails the SalesReceipt PDF from QuickBooks to the address supplied in SalesReceipt.BillEmail.EmailAddress
 * or the specified 'sendTo' address
 *
 * @param  {string} Id - The Id of persistent SalesReceipt
 * @param  {string} sendTo - optional email address to send the PDF to. If not provided, address supplied in SalesReceipt.BillEmail.EmailAddress will be used
 * @param  {function} callback - Callback function which is called with any error and the SalesReceipt PDF
 */
QuickBooks.prototype.sendSalesReceiptPdf = function(id, sendTo, callback) {
  var path = '/salesreceipt/' + id + '/send'
  callback = _.isFunction(sendTo) ? sendTo : callback
  if (sendTo && ! _.isFunction(sendTo)) {
    path += '?sendTo=' + sendTo
  }
  module.request(this, 'post', {url: path}, null, module.unwrap(callback, 'SalesReceipt'))
}

/**
 * Retrieves the TaxAgency from QuickBooks
 *
 * @param  {string} Id - The Id of persistent TaxAgency
 * @param  {function} callback - Callback function which is called with any error and the persistent TaxAgency
 */
QuickBooks.prototype.getTaxAgency = function(id, callback) {
  module.read(this, 'taxAgency', id, callback)
}

/**
 * Retrieves the TaxCode from QuickBooks
 *
 * @param  {string} Id - The Id of persistent TaxCode
 * @param  {function} callback - Callback function which is called with any error and the persistent TaxCode
 */
QuickBooks.prototype.getTaxCode = function(id, callback) {
  module.read(this, 'taxCode', id, callback)
}

/**
 * Retrieves the TaxRate from QuickBooks
 *
 * @param  {string} Id - The Id of persistent TaxRate
 * @param  {function} callback - Callback function which is called with any error and the persistent TaxRate
 */
QuickBooks.prototype.getTaxRate = function(id, callback) {
  module.read(this, 'taxRate', id, callback)
}

/**
 * Retrieves the Term from QuickBooks
 *
 * @param  {string} Id - The Id of persistent Term
 * @param  {function} callback - Callback function which is called with any error and the persistent Term
 */
QuickBooks.prototype.getTerm = function(id, callback) {
  module.read(this, 'term', id, callback)
}

/**
 * Retrieves the TimeActivity from QuickBooks
 *
 * @param  {string} Id - The Id of persistent TimeActivity
 * @param  {function} callback - Callback function which is called with any error and the persistent TimeActivity
 */
QuickBooks.prototype.getTimeActivity = function(id, callback) {
  module.read(this, 'timeActivity', id, callback)
}

/**
 * Retrieves the Transfer from QuickBooks
 *
 * @param  {string} Id - The Id of persistent Term
 * @param  {function} callback - Callback function which is called with any error and the persistent Transfer
 */
QuickBooks.prototype.getTransfer = function(id, callback) {
  module.read(this, 'transfer', id, callback)
}

/**
 * Retrieves the Vendor from QuickBooks
 *
 * @param  {string} Id - The Id of persistent Vendor
 * @param  {function} callback - Callback function which is called with any error and the persistent Vendor
 */
QuickBooks.prototype.getVendor = function(id, callback) {
  module.read(this, 'vendor', id, callback)
}

/**
 * Retrieves the VendorCredit from QuickBooks
 *
 * @param  {string} Id - The Id of persistent VendorCredit
 * @param  {function} callback - Callback function which is called with any error and the persistent VendorCredit
 */
QuickBooks.prototype.getVendorCredit = function(id, callback) {
  module.read(this, 'vendorCredit', id, callback)
}



/**
 * Updates QuickBooks version of Account
 *
 * @param  {object} account - The persistent Account, including Id and SyncToken fields
 * @param  {function} callback - Callback function which is called with any error and the persistent Account
 */
QuickBooks.prototype.updateAccount = function(account, callback) {
  module.update(this, 'account', account, callback)
}

/**
 * Updates QuickBooks version of Attachable
 *
 * @param  {object} attachable - The persistent Attachable, including Id and SyncToken fields
 * @param  {function} callback - Callback function which is called with any error and the persistent Attachable
 */
QuickBooks.prototype.updateAttachable = function(attachable, callback) {
  module.update(this, 'attachable', attachable, callback)
}

/**
 * Updates QuickBooks version of Bill
 *
 * @param  {object} bill - The persistent Bill, including Id and SyncToken fields
 * @param  {function} callback - Callback function which is called with any error and the persistent Bill
 */
QuickBooks.prototype.updateBill = function(bill, callback) {
  module.update(this, 'bill', bill, callback)
}

/**
 * Updates QuickBooks version of BillPayment
 *
 * @param  {object} billPayment - The persistent BillPayment, including Id and SyncToken fields
 * @param  {function} callback - Callback function which is called with any error and the persistent BillPayment
 */
QuickBooks.prototype.updateBillPayment = function(billPayment, callback) {
  module.update(this, 'billPayment', billPayment, callback)
}

/**
 * Updates QuickBooks version of Class
 *
 * @param  {object} class - The persistent Class, including Id and SyncToken fields
 * @param  {function} callback - Callback function which is called with any error and the persistent Class
 */
QuickBooks.prototype.updateClass = function(klass, callback) {
  module.update(this, 'class', klass, callback)
}

/**
 * Updates QuickBooks version of CompanyInfo
 *
 * @param  {object} companyInfo - The persistent CompanyInfo, including Id and SyncToken fields
 * @param  {function} callback - Callback function which is called with any error and the persistent CompanyInfo
 */
QuickBooks.prototype.updateCompanyInfo = function(companyInfo, callback) {
  module.update(this, 'companyInfo', companyInfo, callback)
}

/**
 * Updates QuickBooks version of CreditMemo
 *
 * @param  {object} creditMemo - The persistent CreditMemo, including Id and SyncToken fields
 * @param  {function} callback - Callback function which is called with any error and the persistent CreditMemo
 */
QuickBooks.prototype.updateCreditMemo = function(creditMemo, callback) {
  module.update(this, 'creditMemo', creditMemo, callback)
}

/**
 * Updates QuickBooks version of Customer
 *
 * @param  {object} customer - The persistent Customer, including Id and SyncToken fields
 * @param  {function} callback - Callback function which is called with any error and the persistent Customer
 */
QuickBooks.prototype.updateCustomer = function(customer, callback) {
  module.update(this, 'customer', customer, callback)
}

/**
 * Updates QuickBooks version of Department
 *
 * @param  {object} department - The persistent Department, including Id and SyncToken fields
 * @param  {function} callback - Callback function which is called with any error and the persistent Department
 */
QuickBooks.prototype.updateDepartment = function(department, callback) {
  module.update(this, 'department', department, callback)
}

/**
 * Updates QuickBooks version of Deposit
 *
 * @param  {object} deposit - The persistent Deposit, including Id and SyncToken fields
 * @param  {function} callback - Callback function which is called with any error and the persistent Deposit
 */
QuickBooks.prototype.updateDeposit = function(deposit, callback) {
  module.update(this, 'deposit', deposit, callback)
}

/**
 * Updates QuickBooks version of Employee
 *
 * @param  {object} employee - The persistent Employee, including Id and SyncToken fields
 * @param  {function} callback - Callback function which is called with any error and the persistent Employee
 */
QuickBooks.prototype.updateEmployee = function(employee, callback) {
  module.update(this, 'employee', employee, callback)
}

/**
 * Updates QuickBooks version of Estimate
 *
 * @param  {object} estimate - The persistent Estimate, including Id and SyncToken fields
 * @param  {function} callback - Callback function which is called with any error and the persistent Estimate
 */
QuickBooks.prototype.updateEstimate = function(estimate, callback) {
  module.update(this, 'estimate', estimate, callback)
}

/**
 * Updates QuickBooks version of Invoice
 *
 * @param  {object} invoice - The persistent Invoice, including Id and SyncToken fields
 * @param  {function} callback - Callback function which is called with any error and the persistent Invoice
 */
QuickBooks.prototype.updateInvoice = function(invoice, callback) {
  module.update(this, 'invoice', invoice, callback)
}

/**
 * Updates QuickBooks version of Item
 *
 * @param  {object} item - The persistent Item, including Id and SyncToken fields
 * @param  {function} callback - Callback function which is called with any error and the persistent Item
 */
QuickBooks.prototype.updateItem = function(item, callback) {
  module.update(this, 'item', item, callback)
}

/**
 * Updates QuickBooks version of JournalCode
 *
 * @param  {object} journalCode - The persistent JournalCode, including Id and SyncToken fields
 * @param  {function} callback - Callback function which is called with any error and the persistent JournalCode
 */
QuickBooks.prototype.updateJournalCode = function(journalCode, callback) {
  module.update(this, 'journalCode', journalCode, callback)
}

/**
 * Updates QuickBooks version of JournalEntry
 *
 * @param  {object} journalEntry - The persistent JournalEntry, including Id and SyncToken fields
 * @param  {function} callback - Callback function which is called with any error and the persistent JournalEntry
 */
QuickBooks.prototype.updateJournalEntry = function(journalEntry, callback) {
  module.update(this, 'journalEntry', journalEntry, callback)
}

/**
 * Updates QuickBooks version of Payment
 *
 * @param  {object} payment - The persistent Payment, including Id and SyncToken fields
 * @param  {function} callback - Callback function which is called with any error and the persistent Payment
 */
QuickBooks.prototype.updatePayment = function(payment, callback) {
  module.update(this, 'payment', payment, callback)
}

/**
 * Updates QuickBooks version of PaymentMethod
 *
 * @param  {object} paymentMethod - The persistent PaymentMethod, including Id and SyncToken fields
 * @param  {function} callback - Callback function which is called with any error and the persistent PaymentMethod
 */
QuickBooks.prototype.updatePaymentMethod = function(paymentMethod, callback) {
  module.update(this, 'paymentMethod', paymentMethod, callback)
}

/**
 * Updates QuickBooks version of Preferences
 *
 * @param  {object} preferences - The persistent Preferences, including Id and SyncToken fields
 * @param  {function} callback - Callback function which is called with any error and the persistent Preferences
 */
QuickBooks.prototype.updatePreferences = function(preferences, callback) {
  module.update(this, 'preferences', preferences, callback)
}

/**
 * Updates QuickBooks version of Purchase
 *
 * @param  {object} purchase - The persistent Purchase, including Id and SyncToken fields
 * @param  {function} callback - Callback function which is called with any error and the persistent Purchase
 */
QuickBooks.prototype.updatePurchase = function(purchase, callback) {
  module.update(this, 'purchase', purchase, callback)
}

/**
 * Updates QuickBooks version of PurchaseOrder
 *
 * @param  {object} purchaseOrder - The persistent PurchaseOrder, including Id and SyncToken fields
 * @param  {function} callback - Callback function which is called with any error and the persistent PurchaseOrder
 */
QuickBooks.prototype.updatePurchaseOrder = function(purchaseOrder, callback) {
  module.update(this, 'purchaseOrder', purchaseOrder, callback)
}

/**
 * Updates QuickBooks version of RefundReceipt
 *
 * @param  {object} refundReceipt - The persistent RefundReceipt, including Id and SyncToken fields
 * @param  {function} callback - Callback function which is called with any error and the persistent RefundReceipt
 */
QuickBooks.prototype.updateRefundReceipt = function(refundReceipt, callback) {
  module.update(this, 'refundReceipt', refundReceipt, callback)
}

/**
 * Updates QuickBooks version of SalesReceipt
 *
 * @param  {object} salesReceipt - The persistent SalesReceipt, including Id and SyncToken fields
 * @param  {function} callback - Callback function which is called with any error and the persistent SalesReceipt
 */
QuickBooks.prototype.updateSalesReceipt = function(salesReceipt, callback) {
  module.update(this, 'salesReceipt', salesReceipt, callback)
}

/**
 * Updates QuickBooks version of TaxAgency
 *
 * @param  {object} taxAgency - The persistent TaxAgency, including Id and SyncToken fields
 * @param  {function} callback - Callback function which is called with any error and the persistent TaxAgency
 */
QuickBooks.prototype.updateTaxAgency = function(taxAgency, callback) {
  module.update(this, 'taxAgency', taxAgency, callback)
}

/**
 * Updates QuickBooks version of TaxCode
 *
 * @param  {object} taxCode - The persistent TaxCode, including Id and SyncToken fields
 * @param  {function} callback - Callback function which is called with any error and the persistent TaxCode
 */
QuickBooks.prototype.updateTaxCode = function(taxCode, callback) {
  module.update(this, 'taxCode', taxCode, callback)
}

/**
 * Updates QuickBooks version of TaxRate
 *
 * @param  {object} taxRate - The persistent TaxRate, including Id and SyncToken fields
 * @param  {function} callback - Callback function which is called with any error and the persistent TaxRate
 */
QuickBooks.prototype.updateTaxRate = function(taxRate, callback) {
  module.update(this, 'taxRate', taxRate, callback)
}

/**
 * Updates QuickBooks version of Term
 *
 * @param  {object} term - The persistent Term, including Id and SyncToken fields
 * @param  {function} callback - Callback function which is called with any error and the persistent Term
 */
QuickBooks.prototype.updateTerm = function(term, callback) {
  module.update(this, 'term', term, callback)
}

/**
 * Updates QuickBooks version of TimeActivity
 *
 * @param  {object} timeActivity - The persistent TimeActivity, including Id and SyncToken fields
 * @param  {function} callback - Callback function which is called with any error and the persistent TimeActivity
 */
QuickBooks.prototype.updateTimeActivity = function(timeActivity, callback) {
  module.update(this, 'timeActivity', timeActivity, callback)
}

/**
 * Updates QuickBooks version of Transfer
 *
 * @param  {object} Transfer - The persistent Transfer, including Id and SyncToken fields
 * @param  {function} callback - Callback function which is called with any error and the persistent Transfer
 */
QuickBooks.prototype.updateTransfer = function(transfer, callback) {
  module.update(this, 'transfer', transfer, callback)
}

/**
 * Updates QuickBooks version of Vendor
 *
 * @param  {object} vendor - The persistent Vendor, including Id and SyncToken fields
 * @param  {function} callback - Callback function which is called with any error and the persistent Vendor
 */
QuickBooks.prototype.updateVendor = function(vendor, callback) {
  module.update(this, 'vendor', vendor, callback)
}

/**
 * Updates QuickBooks version of VendorCredit
 *
 * @param  {object} vendorCredit - The persistent VendorCredit, including Id and SyncToken fields
 * @param  {function} callback - Callback function which is called with any error and the persistent VendorCredit
 */
QuickBooks.prototype.updateVendorCredit = function(vendorCredit, callback) {
  module.update(this, 'vendorCredit', vendorCredit, callback)
}

/**
 * Updates QuickBooks version of ExchangeRate
 *
 * @param  {object} exchangeRate - The persistent ExchangeRate, including Id and SyncToken fields
 * @param  {function} callback - Callback function which is called with any error and the persistent ExchangeRate
 */
QuickBooks.prototype.updateExchangeRate = function(exchangeRate, callback) {
  module.update(this, 'exchangerate', exchangeRate, callback)
}


/**
 * Deletes the Attachable from QuickBooks
 *
 * @param  {object} idOrEntity - The persistent Attachable to be deleted, or the Id of the Attachable, in which case an extra GET request will be issued to first retrieve the Attachable
 * @param  {function} callback - Callback function which is called with any error and the status of the persistent Attachable
 */
QuickBooks.prototype.deleteAttachable = function(idOrEntity, callback) {
  module.delete(this, 'attachable', idOrEntity, callback)
}

/**
 * Deletes the Bill from QuickBooks
 *
 * @param  {object} idOrEntity - The persistent Bill to be deleted, or the Id of the Bill, in which case an extra GET request will be issued to first retrieve the Bill
 * @param  {function} callback - Callback function which is called with any error and the status of the persistent Bill
 */
QuickBooks.prototype.deleteBill = function(idOrEntity, callback) {
  module.delete(this, 'bill', idOrEntity, callback)
}

/**
 * Deletes the BillPayment from QuickBooks
 *
 * @param  {object} idOrEntity - The persistent BillPayment to be deleted, or the Id of the BillPayment, in which case an extra GET request will be issued to first retrieve the BillPayment
 * @param  {function} callback - Callback function which is called with any error and the status of the persistent BillPayment
 */
QuickBooks.prototype.deleteBillPayment = function(idOrEntity, callback) {
  module.delete(this, 'billPayment', idOrEntity, callback)
}

/**
 * Deletes the CreditMemo from QuickBooks
 *
 * @param  {object} idOrEntity - The persistent CreditMemo to be deleted, or the Id of the CreditMemo, in which case an extra GET request will be issued to first retrieve the CreditMemo
 * @param  {function} callback - Callback function which is called with any error and the status of the persistent CreditMemo
 */
QuickBooks.prototype.deleteCreditMemo = function(idOrEntity, callback) {
  module.delete(this, 'creditMemo', idOrEntity, callback)
}

/**
 * Deletes the Deposit from QuickBooks
 *
 * @param  {object} idOrEntity - The persistent Deposit to be deleted, or the Id of the Deposit, in which case an extra GET request will be issued to first retrieve the Deposit
 * @param  {function} callback - Callback function which is called with any error and the status of the persistent Deposit
 */
QuickBooks.prototype.deleteDeposit = function(idOrEntity, callback) {
  module.delete(this, 'deposit', idOrEntity, callback)
}

/**
 * Deletes the Estimate from QuickBooks
 *
 * @param  {object} idOrEntity - The persistent Estimate to be deleted, or the Id of the Estimate, in which case an extra GET request will be issued to first retrieve the Estimate
 * @param  {function} callback - Callback function which is called with any error and the status of the persistent Estimate
 */
QuickBooks.prototype.deleteEstimate = function(idOrEntity, callback) {
  module.delete(this, 'estimate', idOrEntity, callback)
}

/**
 * Deletes the Invoice from QuickBooks
 *
 * @param  {object} idOrEntity - The persistent Invoice to be deleted, or the Id of the Invoice, in which case an extra GET request will be issued to first retrieve the Invoice
 * @param  {function} callback - Callback function which is called with any error and the status of the persistent Invoice
 */
QuickBooks.prototype.deleteInvoice = function(idOrEntity, callback) {
  module.delete(this, 'invoice', idOrEntity, callback)
}

/**
 * Deletes the JournalCode from QuickBooks
 *
 * @param  {object} idOrEntity - The persistent JournalCode to be deleted, or the Id of the JournalCode, in which case an extra GET request will be issued to first retrieve the JournalCode
 * @param  {function} callback - Callback function which is called with any error and the status of the persistent JournalCode
 */
QuickBooks.prototype.deleteJournalCode = function(idOrEntity, callback) {
  module.delete(this, 'journalCode', idOrEntity, callback)
}

/**
 * Deletes the JournalEntry from QuickBooks
 *
 * @param  {object} idOrEntity - The persistent JournalEntry to be deleted, or the Id of the JournalEntry, in which case an extra GET request will be issued to first retrieve the JournalEntry
 * @param  {function} callback - Callback function which is called with any error and the status of the persistent JournalEntry
 */
QuickBooks.prototype.deleteJournalEntry = function(idOrEntity, callback) {
  module.delete(this, 'journalEntry', idOrEntity, callback)
}

/**
 * Deletes the Payment from QuickBooks
 *
 * @param  {object} idOrEntity - The persistent Payment to be deleted, or the Id of the Payment, in which case an extra GET request will be issued to first retrieve the Payment
 * @param  {function} callback - Callback function which is called with any error and the status of the persistent Payment
 */
QuickBooks.prototype.deletePayment = function(idOrEntity, callback) {
  module.delete(this, 'payment', idOrEntity, callback)
}

/**
 * Deletes the Purchase from QuickBooks
 *
 * @param  {object} idOrEntity - The persistent Purchase to be deleted, or the Id of the Purchase, in which case an extra GET request will be issued to first retrieve the Purchase
 * @param  {function} callback - Callback function which is called with any error and the status of the persistent Purchase
 */
QuickBooks.prototype.deletePurchase = function(idOrEntity, callback) {
  module.delete(this, 'purchase', idOrEntity, callback)
}

/**
 * Deletes the PurchaseOrder from QuickBooks
 *
 * @param  {object} idOrEntity - The persistent PurchaseOrder to be deleted, or the Id of the PurchaseOrder, in which case an extra GET request will be issued to first retrieve the PurchaseOrder
 * @param  {function} callback - Callback function which is called with any error and the status of the persistent PurchaseOrder
 */
QuickBooks.prototype.deletePurchaseOrder = function(idOrEntity, callback) {
  module.delete(this, 'purchaseOrder', idOrEntity, callback)
}

/**
 * Deletes the RefundReceipt from QuickBooks
 *
 * @param  {object} idOrEntity - The persistent RefundReceipt to be deleted, or the Id of the RefundReceipt, in which case an extra GET request will be issued to first retrieve the RefundReceipt
 * @param  {function} callback - Callback function which is called with any error and the status of the persistent RefundReceipt
 */
QuickBooks.prototype.deleteRefundReceipt = function(idOrEntity, callback) {
  module.delete(this, 'refundReceipt', idOrEntity, callback)
}

/**
 * Deletes the SalesReceipt from QuickBooks
 *
 * @param  {object} idOrEntity - The persistent SalesReceipt to be deleted, or the Id of the SalesReceipt, in which case an extra GET request will be issued to first retrieve the SalesReceipt
 * @param  {function} callback - Callback function which is called with any error and the status of the persistent SalesReceipt
 */
QuickBooks.prototype.deleteSalesReceipt = function(idOrEntity, callback) {
  module.delete(this, 'salesReceipt', idOrEntity, callback)
}

/**
 * Deletes the TimeActivity from QuickBooks
 *
 * @param  {object} idOrEntity - The persistent TimeActivity to be deleted, or the Id of the TimeActivity, in which case an extra GET request will be issued to first retrieve the TimeActivity
 * @param  {function} callback - Callback function which is called with any error and the status of the persistent TimeActivity
 */
QuickBooks.prototype.deleteTimeActivity = function(idOrEntity, callback) {
  module.delete(this, 'timeActivity', idOrEntity, callback)
}

/**
 * Deletes the Transfer from QuickBooks
 *
 * @param  {object} idOrEntity - The persistent Transfer to be deleted, or the Id of the Transfer, in which case an extra GET request will be issued to first retrieve the Transfer
 * @param  {function} callback - Callback function which is called with any error and the status of the persistent Transfer
 */
QuickBooks.prototype.deleteTransfer = function(idOrEntity, callback) {
  module.delete(this, 'transfer', idOrEntity, callback)
}

/**
 * Deletes the VendorCredit from QuickBooks
 *
 * @param  {object} idOrEntity - The persistent VendorCredit to be deleted, or the Id of the VendorCredit, in which case an extra GET request will be issued to first retrieve the VendorCredit
 * @param  {function} callback - Callback function which is called with any error and the status of the persistent VendorCredit
 */
QuickBooks.prototype.deleteVendorCredit = function(idOrEntity, callback) {
  module.delete(this, 'vendorCredit', idOrEntity, callback)
}



/**
 * Finds all Accounts in QuickBooks, optionally matching the specified criteria
 *
 * @param  {object} criteria - (Optional) String or single-valued map converted to a where clause of the form "where key = 'value'"
 * @param  {function} callback - Callback function which is called with any error and the list of Account
 */
QuickBooks.prototype.findAccounts = function(criteria, callback) {
  module.query(this, 'account', criteria).then(function(data) {
    (callback || criteria)(null, data)
  }).catch(function(err) {
    (callback || criteria)(err, err)
  })
}

/**
 * Finds all Attachables in QuickBooks, optionally matching the specified criteria
 *
 * @param  {object} criteria - (Optional) String or single-valued map converted to a where clause of the form "where key = 'value'"
 * @param  {function} callback - Callback function which is called with any error and the list of Attachable
 */
QuickBooks.prototype.findAttachables = function(criteria, callback) {
  module.query(this, 'attachable', criteria).then(function(data) {
    (callback || criteria)(null, data)
  }).catch(function(err) {
    (callback || criteria)(err, err)
  })
}

/**
 * Finds all Bills in QuickBooks, optionally matching the specified criteria
 *
 * @param  {object} criteria - (Optional) String or single-valued map converted to a where clause of the form "where key = 'value'"
 * @param  {function} callback - Callback function which is called with any error and the list of Bill
 */
QuickBooks.prototype.findBills = function(criteria, callback) {
  module.query(this, 'bill', criteria).then(function(data) {
    (callback || criteria)(null, data)
  }).catch(function(err) {
    (callback || criteria)(err, err)
  })
}

/**
 * Finds all BillPayments in QuickBooks, optionally matching the specified criteria
 *
 * @param  {object} criteria - (Optional) String or single-valued map converted to a where clause of the form "where key = 'value'"
 * @param  {function} callback - Callback function which is called with any error and the list of BillPayment
 */
QuickBooks.prototype.findBillPayments = function(criteria, callback) {
  module.query(this, 'billPayment', criteria).then(function(data) {
    (callback || criteria)(null, data)
  }).catch(function(err) {
    (callback || criteria)(err, err)
  })
}

/**
 * Finds all Budgets in QuickBooks, optionally matching the specified criteria
 *
 * @param  {object} criteria - (Optional) String or single-valued map converted to a where clause of the form "where key = 'value'"
 * @param  {function} callback - Callback function which is called with any error and the list of Budget
 */
QuickBooks.prototype.findBudgets = function(criteria, callback) {
  module.query(this, 'budget', criteria).then(function(data) {
    (callback || criteria)(null, data)
  }).catch(function(err) {
    (callback || criteria)(err, err)
  })
}

/**
 * Finds all Classs in QuickBooks, optionally matching the specified criteria
 *
 * @param  {object} criteria - (Optional) String or single-valued map converted to a where clause of the form "where key = 'value'"
 * @param  {function} callback - Callback function which is called with any error and the list of Class
 */
QuickBooks.prototype.findClasses = function(criteria, callback) {
  module.query(this, 'class', criteria).then(function(data) {
    (callback || criteria)(null, data)
  }).catch(function(err) {
    (callback || criteria)(err, err)
  })
}

/**
 * Finds all CompanyInfos in QuickBooks, optionally matching the specified criteria
 *
 * @param  {object} criteria - (Optional) String or single-valued map converted to a where clause of the form "where key = 'value'"
 * @param  {function} callback - Callback function which is called with any error and the list of CompanyInfo
 */
QuickBooks.prototype.findCompanyInfos = function(criteria, callback) {
  module.query(this, 'companyInfo', criteria).then(function(data) {
    (callback || criteria)(null, data)
  }).catch(function(err) {
    (callback || criteria)(err, err)
  })
}

/**
 * Finds all CreditMemos in QuickBooks, optionally matching the specified criteria
 *
 * @param  {object} criteria - (Optional) String or single-valued map converted to a where clause of the form "where key = 'value'"
 * @param  {function} callback - Callback function which is called with any error and the list of CreditMemo
 */
QuickBooks.prototype.findCreditMemos = function(criteria, callback) {
  module.query(this, 'creditMemo', criteria).then(function(data) {
    (callback || criteria)(null, data)
  }).catch(function(err) {
    (callback || criteria)(err, err)
  })
}

/**
 * Finds all Customers in QuickBooks, optionally matching the specified criteria
 *
 * @param  {object} criteria - (Optional) String or single-valued map converted to a where clause of the form "where key = 'value'"
 * @param  {function} callback - Callback function which is called with any error and the list of Customer
 */
QuickBooks.prototype.findCustomers = function(criteria, callback) {
  module.query(this, 'customer', criteria).then(function(data) {
    (callback || criteria)(null, data)
  }).catch(function(err) {
    (callback || criteria)(err, err)
  })
}

/**
 * Finds all Departments in QuickBooks, optionally matching the specified criteria
 *
 * @param  {object} criteria - (Optional) String or single-valued map converted to a where clause of the form "where key = 'value'"
 * @param  {function} callback - Callback function which is called with any error and the list of Department
 */
QuickBooks.prototype.findDepartments = function(criteria, callback) {
  module.query(this, 'department', criteria).then(function(data) {
    (callback || criteria)(null, data)
  }).catch(function(err) {
    (callback || criteria)(err, err)
  })
}

/**
 * Finds all Deposits in QuickBooks, optionally matching the specified criteria
 *
 * @param  {object} criteria - (Optional) String or single-valued map converted to a where clause of the form "where key = 'value'"
 * @param  {function} callback - Callback function which is called with any error and the list of Deposit
 */
QuickBooks.prototype.findDeposits = function(criteria, callback) {
  module.query(this, 'deposit', criteria).then(function(data) {
    (callback || criteria)(null, data)
  }).catch(function(err) {
    (callback || criteria)(err, err)
  })
}

/**
 * Finds all Employees in QuickBooks, optionally matching the specified criteria
 *
 * @param  {object} criteria - (Optional) String or single-valued map converted to a where clause of the form "where key = 'value'"
 * @param  {function} callback - Callback function which is called with any error and the list of Employee
 */
QuickBooks.prototype.findEmployees = function(criteria, callback) {
  module.query(this, 'employee', criteria).then(function(data) {
    (callback || criteria)(null, data)
  }).catch(function(err) {
    (callback || criteria)(err, err)
  })
}

/**
 * Finds all Estimates in QuickBooks, optionally matching the specified criteria
 *
 * @param  {object} criteria - (Optional) String or single-valued map converted to a where clause of the form "where key = 'value'"
 * @param  {function} callback - Callback function which is called with any error and the list of Estimate
 */
QuickBooks.prototype.findEstimates = function(criteria, callback) {
  module.query(this, 'estimate', criteria).then(function(data) {
    (callback || criteria)(null, data)
  }).catch(function(err) {
    (callback || criteria)(err, err)
  })
}

/**
 * Finds all Invoices in QuickBooks, optionally matching the specified criteria
 *
 * @param  {object} criteria - (Optional) String or single-valued map converted to a where clause of the form "where key = 'value'"
 * @param  {function} callback - Callback function which is called with any error and the list of Invoice
 */
QuickBooks.prototype.findInvoices = function(criteria, callback) {
  module.query(this, 'invoice', criteria).then(function(data) {
    (callback || criteria)(null, data)
  }).catch(function(err) {
    (callback || criteria)(err, err)
  })
}

/**
 * Finds all Items in QuickBooks, optionally matching the specified criteria
 *
 * @param  {object} criteria - (Optional) String or single-valued map converted to a where clause of the form "where key = 'value'"
 * @param  {function} callback - Callback function which is called with any error and the list of Item
 */
QuickBooks.prototype.findItems = function(criteria, callback) {
  module.query(this, 'item', criteria).then(function(data) {
    (callback || criteria)(null, data)
  }).catch(function(err) {
    (callback || criteria)(err, err)
  })
}

/**
 * Finds all JournalCodes in QuickBooks, optionally matching the specified criteria
 *
 * @param  {object} criteria - (Optional) String or single-valued map converted to a where clause of the form "where key = 'value'"
 * @param  {function} callback - Callback function which is called with any error and the list of JournalCode
 */
QuickBooks.prototype.findJournalCodes = function(criteria, callback) {
  module.query(this, 'journalCode', criteria).then(function(data) {
    (callback || criteria)(null, data)
  }).catch(function(err) {
    (callback || criteria)(err, err)
  })
}

/**
 * Finds all JournalEntrys in QuickBooks, optionally matching the specified criteria
 *
 * @param  {object} criteria - (Optional) String or single-valued map converted to a where clause of the form "where key = 'value'"
 * @param  {function} callback - Callback function which is called with any error and the list of JournalEntry
 */
QuickBooks.prototype.findJournalEntries = function(criteria, callback) {
  module.query(this, 'journalEntry', criteria).then(function(data) {
    (callback || criteria)(null, data)
  }).catch(function(err) {
    (callback || criteria)(err, err)
  })
}

/**
 * Finds all Payments in QuickBooks, optionally matching the specified criteria
 *
 * @param  {object} criteria - (Optional) String or single-valued map converted to a where clause of the form "where key = 'value'"
 * @param  {function} callback - Callback function which is called with any error and the list of Payment
 */
QuickBooks.prototype.findPayments = function(criteria, callback) {
  module.query(this, 'payment', criteria).then(function(data) {
    (callback || criteria)(null, data)
  }).catch(function(err) {
    (callback || criteria)(err, err)
  })
}

/**
 * Finds all PaymentMethods in QuickBooks, optionally matching the specified criteria
 *
 * @param  {object} criteria - (Optional) String or single-valued map converted to a where clause of the form "where key = 'value'"
 * @param  {function} callback - Callback function which is called with any error and the list of PaymentMethod
 */
QuickBooks.prototype.findPaymentMethods = function(criteria, callback) {
  module.query(this, 'paymentMethod', criteria).then(function(data) {
    (callback || criteria)(null, data)
  }).catch(function(err) {
    (callback || criteria)(err, err)
  })
}

/**
 * Finds all Preferencess in QuickBooks, optionally matching the specified criteria
 *
 * @param  {object} criteria - (Optional) String or single-valued map converted to a where clause of the form "where key = 'value'"
 * @param  {function} callback - Callback function which is called with any error and the list of Preferences
 */
QuickBooks.prototype.findPreferenceses = function(criteria, callback) {
  module.query(this, 'preferences', criteria).then(function(data) {
    (callback || criteria)(null, data)
  }).catch(function(err) {
    (callback || criteria)(err, err)
  })
}

/**
 * Finds all Purchases in QuickBooks, optionally matching the specified criteria
 *
 * @param  {object} criteria - (Optional) String or single-valued map converted to a where clause of the form "where key = 'value'"
 * @param  {function} callback - Callback function which is called with any error and the list of Purchase
 */
QuickBooks.prototype.findPurchases = function(criteria, callback) {
  module.query(this, 'purchase', criteria).then(function(data) {
    (callback || criteria)(null, data)
  }).catch(function(err) {
    (callback || criteria)(err, err)
  })
}

/**
 * Finds all PurchaseOrders in QuickBooks, optionally matching the specified criteria
 *
 * @param  {object} criteria - (Optional) String or single-valued map converted to a where clause of the form "where key = 'value'"
 * @param  {function} callback - Callback function which is called with any error and the list of PurchaseOrder
 */
QuickBooks.prototype.findPurchaseOrders = function(criteria, callback) {
  module.query(this, 'purchaseOrder', criteria).then(function(data) {
    (callback || criteria)(null, data)
  }).catch(function(err) {
    (callback || criteria)(err, err)
  })
}

/**
 * Finds all RefundReceipts in QuickBooks, optionally matching the specified criteria
 *
 * @param  {object} criteria - (Optional) String or single-valued map converted to a where clause of the form "where key = 'value'"
 * @param  {function} callback - Callback function which is called with any error and the list of RefundReceipt
 */
QuickBooks.prototype.findRefundReceipts = function(criteria, callback) {
  module.query(this, 'refundReceipt', criteria).then(function(data) {
    (callback || criteria)(null, data)
  }).catch(function(err) {
    (callback || criteria)(err, err)
  })
}

/**
 * Finds all SalesReceipts in QuickBooks, optionally matching the specified criteria
 *
 * @param  {object} criteria - (Optional) String or single-valued map converted to a where clause of the form "where key = 'value'"
 * @param  {function} callback - Callback function which is called with any error and the list of SalesReceipt
 */
QuickBooks.prototype.findSalesReceipts = function(criteria, callback) {
  module.query(this, 'salesReceipt', criteria).then(function(data) {
    (callback || criteria)(null, data)
  }).catch(function(err) {
    (callback || criteria)(err, err)
  })
}

/**
 * Finds all TaxAgencys in QuickBooks, optionally matching the specified criteria
 *
 * @param  {object} criteria - (Optional) String or single-valued map converted to a where clause of the form "where key = 'value'"
 * @param  {function} callback - Callback function which is called with any error and the list of TaxAgency
 */
QuickBooks.prototype.findTaxAgencies = function(criteria, callback) {
  module.query(this, 'taxAgency', criteria).then(function(data) {
    (callback || criteria)(null, data)
  }).catch(function(err) {
    (callback || criteria)(err, err)
  })
}

/**
 * Finds all TaxCodes in QuickBooks, optionally matching the specified criteria
 *
 * @param  {object} criteria - (Optional) String or single-valued map converted to a where clause of the form "where key = 'value'"
 * @param  {function} callback - Callback function which is called with any error and the list of TaxCode
 */
QuickBooks.prototype.findTaxCodes = function(criteria, callback) {
  module.query(this, 'taxCode', criteria).then(function(data) {
    (callback || criteria)(null, data)
  }).catch(function(err) {
    (callback || criteria)(err, err)
  })
}

/**
 * Finds all TaxRates in QuickBooks, optionally matching the specified criteria
 *
 * @param  {object} criteria - (Optional) String or single-valued map converted to a where clause of the form "where key = 'value'"
 * @param  {function} callback - Callback function which is called with any error and the list of TaxRate
 */
QuickBooks.prototype.findTaxRates = function(criteria, callback) {
  module.query(this, 'taxRate', criteria).then(function(data) {
    (callback || criteria)(null, data)
  }).catch(function(err) {
    (callback || criteria)(err, err)
  })
}

/**
 * Finds all Terms in QuickBooks, optionally matching the specified criteria
 *
 * @param  {object} criteria - (Optional) String or single-valued map converted to a where clause of the form "where key = 'value'"
 * @param  {function} callback - Callback function which is called with any error and the list of Term
 */
QuickBooks.prototype.findTerms = function(criteria, callback) {
  module.query(this, 'term', criteria).then(function(data) {
    (callback || criteria)(null, data)
  }).catch(function(err) {
    (callback || criteria)(err, err)
  })
}

/**
 * Finds all TimeActivitys in QuickBooks, optionally matching the specified criteria
 *
 * @param  {object} criteria - (Optional) String or single-valued map converted to a where clause of the form "where key = 'value'"
 * @param  {function} callback - Callback function which is called with any error and the list of TimeActivity
 */
QuickBooks.prototype.findTimeActivities = function(criteria, callback) {
  module.query(this, 'timeActivity', criteria).then(function(data) {
    (callback || criteria)(null, data)
  }).catch(function(err) {
    (callback || criteria)(err, err)
  })
}

/**
 * Finds all Transfers in QuickBooks, optionally matching the specified criteria
 *
 * @param  {object} criteria - (Optional) String or single-valued map converted to a where clause of the form "where key = 'value'"
 * @param  {function} callback - Callback function which is called with any error and the list of Transfer
 */
QuickBooks.prototype.findTransfers = function(criteria, callback) {
  module.query(this, 'transfer', criteria).then(function(data) {
    (callback || criteria)(null, data)
  }).catch(function(err) {
    (callback || criteria)(err, err)
  })
}

/**
 * Finds all Vendors in QuickBooks, optionally matching the specified criteria
 *
 * @param  {object} criteria - (Optional) String or single-valued map converted to a where clause of the form "where key = 'value'"
 * @param  {function} callback - Callback function which is called with any error and the list of Vendor
 */
QuickBooks.prototype.findVendors = function(criteria, callback) {
  module.query(this, 'vendor', criteria).then(function(data) {
    (callback || criteria)(null, data)
  }).catch(function(err) {
    (callback || criteria)(err, err)
  })
}

/**
 * Finds all VendorCredits in QuickBooks, optionally matching the specified criteria
 *
 * @param  {object} criteria - (Optional) String or single-valued map converted to a where clause of the form "where key = 'value'"
 * @param  {function} callback - Callback function which is called with any error and the list of VendorCredit
 */
QuickBooks.prototype.findVendorCredits = function(criteria, callback) {
  module.query(this, 'vendorCredit', criteria).then(function(data) {
    (callback || criteria)(null, data)
  }).catch(function(err) {
    (callback || criteria)(err, err)
  })
}

/**
 * Finds all ExchangeRates in QuickBooks, optionally matching the specified criteria
 *
 * @param  {object} criteria - (Optional) String or single-valued map converted to a where clause of the form "where key = 'value'"
 * @param  {function} callback - Callback function which is called with any error and the list of ExchangeRates
 */
QuickBooks.prototype.findExchangeRates = function(criteria, callback) {
  module.query(this, 'exchangerate', criteria).then(function(data) {
    (callback || criteria)(null, data)
  }).catch(function(err) {
    (callback || criteria)(err, err)
  })
}


/**
 * Retrieves the BalanceSheet Report from QuickBooks
 *
 * @param  {object} options - (Optional) Map of key-value pairs passed as options to the Report
 * @param  {function} callback - Callback function which is called with any error and the BalanceSheet Report
 */
QuickBooks.prototype.reportBalanceSheet = function(options, callback) {
  module.report(this, 'BalanceSheet', options, callback)
}

/**
 * Retrieves the ProfitAndLoss Report from QuickBooks
 *
 * @param  {object} options - (Optional) Map of key-value pairs passed as options to the Report
 * @param  {function} callback - Callback function which is called with any error and the ProfitAndLoss Report
 */
QuickBooks.prototype.reportProfitAndLoss = function(options, callback) {
  module.report(this, 'ProfitAndLoss', options, callback)
}

/**
 * Retrieves the ProfitAndLossDetail Report from QuickBooks
 *
 * @param  {object} options - (Optional) Map of key-value pairs passed as options to the Report
 * @param  {function} callback - Callback function which is called with any error and the ProfitAndLossDetail Report
 */
QuickBooks.prototype.reportProfitAndLossDetail = function(options, callback) {
  module.report(this, 'ProfitAndLossDetail', options, callback)
}

/**
 * Retrieves the TrialBalance Report from QuickBooks
 *
 * @param  {object} options - (Optional) Map of key-value pairs passed as options to the Report
 * @param  {function} callback - Callback function which is called with any error and the TrialBalance Report
 */
QuickBooks.prototype.reportTrialBalance = function(options, callback) {
  module.report(this, 'TrialBalance', options, callback)
}

/**
 * Retrieves the CashFlow Report from QuickBooks
 *
 * @param  {object} options - (Optional) Map of key-value pairs passed as options to the Report
 * @param  {function} callback - Callback function which is called with any error and the CashFlow Report
 */
QuickBooks.prototype.reportCashFlow = function(options, callback) {
  module.report(this, 'CashFlow', options, callback)
}

/**
 * Retrieves the InventoryValuationSummary Report from QuickBooks
 *
 * @param  {object} options - (Optional) Map of key-value pairs passed as options to the Report
 * @param  {function} callback - Callback function which is called with any error and the InventoryValuationSummary Report
 */
QuickBooks.prototype.reportInventoryValuationSummary = function(options, callback) {
  module.report(this, 'InventoryValuationSummary', options, callback)
}

/**
 * Retrieves the CustomerSales Report from QuickBooks
 *
 * @param  {object} options - (Optional) Map of key-value pairs passed as options to the Report
 * @param  {function} callback - Callback function which is called with any error and the CustomerSales Report
 */
QuickBooks.prototype.reportCustomerSales = function(options, callback) {
  module.report(this, 'CustomerSales', options, callback)
}

/**
 * Retrieves the ItemSales Report from QuickBooks
 *
 * @param  {object} options - (Optional) Map of key-value pairs passed as options to the Report
 * @param  {function} callback - Callback function which is called with any error and the ItemSales Report
 */
QuickBooks.prototype.reportItemSales = function(options, callback) {
  module.report(this, 'ItemSales', options, callback)
}

/**
 * Retrieves the CustomerIncome Report from QuickBooks
 *
 * @param  {object} options - (Optional) Map of key-value pairs passed as options to the Report
 * @param  {function} callback - Callback function which is called with any error and the CustomerIncome Report
 */
QuickBooks.prototype.reportCustomerIncome = function(options, callback) {
  module.report(this, 'CustomerIncome', options, callback)
}

/**
 * Retrieves the CustomerBalance Report from QuickBooks
 *
 * @param  {object} options - (Optional) Map of key-value pairs passed as options to the Report
 * @param  {function} callback - Callback function which is called with any error and the CustomerBalance Report
 */
QuickBooks.prototype.reportCustomerBalance = function(options, callback) {
  module.report(this, 'CustomerBalance', options, callback)
}

/**
 * Retrieves the CustomerBalanceDetail Report from QuickBooks
 *
 * @param  {object} options - (Optional) Map of key-value pairs passed as options to the Report
 * @param  {function} callback - Callback function which is called with any error and the CustomerBalanceDetail Report
 */
QuickBooks.prototype.reportCustomerBalanceDetail = function(options, callback) {
  module.report(this, 'CustomerBalanceDetail', options, callback)
}

/**
 * Retrieves the AgedReceivables Report from QuickBooks
 *
 * @param  {object} options - (Optional) Map of key-value pairs passed as options to the Report
 * @param  {function} callback - Callback function which is called with any error and the AgedReceivables Report
 */
QuickBooks.prototype.reportAgedReceivables = function(options, callback) {
  module.report(this, 'AgedReceivables', options, callback)
}

/**
 * Retrieves the AgedReceivableDetail Report from QuickBooks
 *
 * @param  {object} options - (Optional) Map of key-value pairs passed as options to the Report
 * @param  {function} callback - Callback function which is called with any error and the AgedReceivableDetail Report
 */
QuickBooks.prototype.reportAgedReceivableDetail = function(options, callback) {
  module.report(this, 'AgedReceivableDetail', options, callback)
}

/**
 * Retrieves the VendorBalance Report from QuickBooks
 *
 * @param  {object} options - (Optional) Map of key-value pairs passed as options to the Report
 * @param  {function} callback - Callback function which is called with any error and the VendorBalance Report
 */
QuickBooks.prototype.reportVendorBalance = function(options, callback) {
  module.report(this, 'VendorBalance', options, callback)
}

/**
 * Retrieves the VendorBalanceDetail Report from QuickBooks
 *
 * @param  {object} options - (Optional) Map of key-value pairs passed as options to the Report
 * @param  {function} callback - Callback function which is called with any error and the VendorBalanceDetail Report
 */
QuickBooks.prototype.reportVendorBalanceDetail = function(options, callback) {
  module.report(this, 'VendorBalanceDetail', options, callback)
}

/**
 * Retrieves the AgedPayables Report from QuickBooks
 *
 * @param  {object} options - (Optional) Map of key-value pairs passed as options to the Report
 * @param  {function} callback - Callback function which is called with any error and the AgedPayables Report
 */
QuickBooks.prototype.reportAgedPayables = function(options, callback) {
  module.report(this, 'AgedPayables', options, callback)
}

/**
 * Retrieves the AgedPayableDetail Report from QuickBooks
 *
 * @param  {object} options - (Optional) Map of key-value pairs passed as options to the Report
 * @param  {function} callback - Callback function which is called with any error and the AgedPayableDetail Report
 */
QuickBooks.prototype.reportAgedPayableDetail = function(options, callback) {
  module.report(this, 'AgedPayableDetail', options, callback)
}

/**
 * Retrieves the VendorExpenses Report from QuickBooks
 *
 * @param  {object} options - (Optional) Map of key-value pairs passed as options to the Report
 * @param  {function} callback - Callback function which is called with any error and the VendorExpenses Report
 */
QuickBooks.prototype.reportVendorExpenses = function(options, callback) {
  module.report(this, 'VendorExpenses', options, callback)
}

/**
 * Retrieves the TransactionList Report from QuickBooks
 *
 * @param  {object} options - (Optional) Map of key-value pairs passed as options to the Report
 * @param  {function} callback - Callback function which is called with any error and the TransactionList Report
 */
QuickBooks.prototype.reportTransactionList = function(options, callback) {
  module.report(this, 'TransactionList', options, callback)
}

/**
 * Retrieves the GeneralLedgerDetail Report from QuickBooks
 *
 * @param  {object} options - (Optional) Map of key-value pairs passed as options to the Report
 * @param  {function} callback - Callback function which is called with any error and the GeneralLedgerDetail Report
 */
QuickBooks.prototype.reportGeneralLedgerDetail = function(options, callback) {
  module.report(this, 'GeneralLedger', options, callback)
}

/**
 * Retrieves the TaxSummary Report from QuickBooks
 *
 * @param  {object} options - (Optional) Map of key-value pairs passed as options to the Report
 * @param  {function} callback - Callback function which is called with any error and the TaxSummary Report
 */
QuickBooks.prototype.reportTaxSummary = function(options, callback) {
  module.report(this, 'TaxSummary', options, callback)
}

/**
 * Retrieves the DepartmentSales Report from QuickBooks
 *
 * @param  {object} options - (Optional) Map of key-value pairs passed as options to the Report
 * @param  {function} callback - Callback function which is called with any error and the DepartmentSales Report
 */
QuickBooks.prototype.reportDepartmentSales = function(options, callback) {
  module.report(this, 'DepartmentSales', options, callback)
}

/**
 * Retrieves the ClassSales Report from QuickBooks
 *
 * @param  {object} options - (Optional) Map of key-value pairs passed as options to the Report
 * @param  {function} callback - Callback function which is called with any error and the ClassSales Report
 */
QuickBooks.prototype.reportClassSales = function(options, callback) {
  module.report(this, 'ClassSales', options, callback)
}

/**
 * Retrieves the AccountListDetail Report from QuickBooks
 *
 * @param  {object} options - (Optional) Map of key-value pairs passed as options to the Report
 * @param  {function} callback - Callback function which is called with any error and the AccountListDetail Report
 */
QuickBooks.prototype.reportAccountListDetail = function(options, callback) {
  module.report(this, 'AccountList', options, callback)
}

module.request = function(context, verb, options, entity, callback) {
  var url = context.endpoint + context.realmId + options.url
  if (options.url === QuickBooks.RECONNECT_URL || options.url == QuickBooks.DISCONNECT_URL || options.url === QuickBooks.REVOKE_URL || options.url === QuickBooks.USER_INFO_URL) {
    url = options.url
  }
  var opts = {
    url:     url,
    qs:      options.qs || {},
    headers: options.headers || {},
    json:    true
  }
<<<<<<< HEAD

  if (entity && entity.allowDuplicateDocNum) {
    delete entity.allowDuplicateDocNum;
    opts.qs.include = 'allowduplicatedocnum';
  }

  opts.qs.minorversion = opts.qs.minorversion || 4
=======
  opts.qs.minorversion = opts.qs.minorversion || context.minorversion;
>>>>>>> 34f41beb
  opts.headers['User-Agent'] = 'node-quickbooks: version ' + version
  opts.headers['Request-Id'] = uuid.v1()
  opts.qs.format = 'json';
  if (context.oauthversion == '2.0'){
      opts.headers['Authorization'] =  'Bearer ' + context.token
  } else {
        opts.oauth = module.oauth(context);
  };
  if (options.url.match(/pdf$/)) {
    opts.headers['accept'] = 'application/pdf'
    opts.encoding = null
  }
  if (entity !== null) {
    opts.body = entity
  }
  if (options.formData) {
    opts.formData = options.formData
  }
  if ('production' !== process.env.NODE_ENV && context.debug) {
    debug(request)
  }
  request[verb].call(context, opts, function (err, res, body) {
    if ('production' !== process.env.NODE_ENV && context.debug) {
      console.log('invoking endpoint: ' + url)
      console.log(entity || '')
      console.log(JSON.stringify(body, null, 2));
    }
    if (callback) {
      if (err ||
          res.statusCode >= 300 ||
          (_.isObject(body) && body.Fault && body.Fault.Error && body.Fault.Error.length) ||
          (_.isString(body) && !_.isEmpty(body) && body.indexOf('<') === 0)) {
        callback(err || body, body)
      } else {
        callback(null, body)
      }
    }
  })
}

module.xmlRequest = function(context, url, rootTag, callback) {
  module.request(context, 'get', {url:url}, null, (err, body) => {
    var json =
        body.constructor === {}.constructor ? body :
            (body.constructor === "".constructor ?
                (body.indexOf('<') === 0 ? jxon.stringToJs(body)[rootTag] : body) : body);
    callback(json.ErrorCode === 0 ? null : json, json);
  })
}



QuickBooks.prototype.reconnect = function(callback) {
  module.xmlRequest(this, QuickBooks.RECONNECT_URL, 'ReconnectResponse', callback);
}

QuickBooks.prototype.disconnect = function(callback) {
  module.xmlRequest(this, QuickBooks.DISCONNECT_URL, 'PlatformResponse', callback);
}

// **********************  CRUD Api **********************
module.create = function(context, entityName, entity, callback) {
  var url = '/' + entityName.toLowerCase()
  module.request(context, 'post', {url: url}, entity, module.unwrap(callback, entityName))
}

module.read = function(context, entityName, id, callback) {
  var url = '/' + entityName.toLowerCase()
  if (id) url = url + '/' + id
  module.request(context, 'get', {url: url}, null, module.unwrap(callback, entityName))
}

module.update = function(context, entityName, entity, callback) {
  if (_.isUndefined(entity.Id) ||
      _.isEmpty(entity.Id + '') ||
      _.isUndefined(entity.SyncToken) ||
      _.isEmpty(entity.SyncToken + '')) {
    if (entityName !== 'exchangerate') {
      throw new Error(entityName + ' must contain Id and SyncToken fields: ' +
          util.inspect(entity, {showHidden: false, depth: null}))
    }
  }
  if (! entity.hasOwnProperty('sparse')) {
    entity.sparse = true
  }
  var url = '/' + entityName.toLowerCase() + '?operation=update'
  var opts = {url: url}
  if (entity.void && entity.void.toString() === 'true') {
    opts.qs = { include: 'void' }
    delete entity.void
  }
  module.request(context, 'post', opts, entity, module.unwrap(callback, entityName))
}

module.delete = function(context, entityName, idOrEntity, callback) {
  var url = '/' + entityName.toLowerCase() + '?operation=delete'
  callback = callback || function() {}
  if (_.isObject(idOrEntity)) {
    module.request(context, 'post', {url: url}, idOrEntity, callback)
  } else {
    module.read(context, entityName, idOrEntity, function(err, entity) {
      if (err) {
        callback(err)
      } else {
        module.request(context, 'post', {url: url}, entity, callback)
      }
    })
  }
}

// **********************  Query Api **********************
module.requestPromise = Promise.promisify(module.request)

module.query = function(context, entity, criteria) {
  var url = '/query?query@@select * from ' + entity
  var count = function(obj) {
    for (var p in obj) {
      if (obj[p] && p.toLowerCase() === 'count') {
        url = url.replace('select \* from', 'select count(*) from')
        delete obj[p]
      }
    }
  }
  count(criteria)
  if (_.isArray(criteria)) {
    for (var i = 0; i < criteria.length; i++) {
      if (_.isObject(criteria[i])) {
        var j = Object.keys(criteria[i]).length
        count(criteria[i])
        if (j !== Object.keys(criteria[i]).length) {
          criteria.splice(i, i + 1)
        }
      }
    }
  }

  var fetchAll = false, limit = 1000, offset = 1
  if (_.isArray(criteria)) {
    var lmt = _.find(criteria, function(obj) {
      return obj.field && obj.field === 'limit'
    })
    if (lmt) limit = lmt.value
    var ofs = _.find(criteria, function(obj) {
      return obj.field && obj.field === 'offset'
    })
    if (! ofs) {
      criteria.push({field: 'offset', value: 1})
    } else {
      offset = ofs.value
    }
    var fa = _.find(criteria, function(obj) {
      return obj.field && obj.field === 'fetchAll'
    })
    if (fa && fa.value) fetchAll = true
  } else if (_.isObject(criteria)) {
    limit = criteria.limit = criteria.limit || 1000
    offset = criteria.offset = criteria.offset || 1
    if (criteria.fetchAll) fetchAll = true
  }

  if (criteria && !_.isFunction(criteria)) {
    url += module.criteriaToString(criteria) || ''
    url = url.replace(/%/g, '%25')
             .replace(/'/g, '%27')
             .replace(/=/g, '%3D')
             .replace(/</g, '%3C')
             .replace(/>/g, '%3E')
             .replace(/&/g, '%26')
             .replace(/#/g, '%23')
             .replace(/\\/g, '%5C')
             .replace(/\+/g, '%2B')
  }
  url = url.replace('@@', '=')

  return new Promise(function(resolve, reject) {
    module.requestPromise(context, 'get', {url: url}, null).then(function(data) {
      var fields = Object.keys(data.QueryResponse)
      var key = _.find(fields, function(k) { return k.toLowerCase() === entity.toLowerCase()})
      if (fetchAll) {
        if (data && data.QueryResponse && data.QueryResponse.maxResults === limit) {
          if (_.isArray(criteria)) {
            _.each(criteria, function(e) {
              if (e.field === 'offset') e.value = e.value + limit
            })
          } else if (_.isObject(criteria)) {
            criteria.offset = criteria.offset + limit
          }
          return module.query(context, entity, criteria).then(function(more) {
            data.QueryResponse[key] = data.QueryResponse[key].concat(more.QueryResponse[key] || [])
            data.QueryResponse.maxResults = data.QueryResponse.maxResults + (more.QueryResponse.maxResults || 0)
            data.time = more.time || data.time
            resolve(data)
          })
        } else {
          resolve(data)
        }
      } else {
        resolve(data)
      }
    }).catch(function(err) {
      reject(err)
    })
  })
}


// **********************  Report Api **********************
module.report = function(context, reportType, criteria, callback) {
  var url = '/reports/' + reportType
  if (criteria && typeof criteria !== 'function') {
    url += module.reportCriteria(criteria) || ''
  }
  module.request(context, 'get', {url: url}, null, typeof criteria === 'function' ? criteria : callback)
}


module.oauth = function(context) {
  return {
    consumer_key:    context.consumerKey,
    consumer_secret: context.consumerSecret,
    token:           context.token,
    token_secret:    context.tokenSecret
  }
}

module.isNumeric = function(n) {
  return ! isNaN(parseFloat(n)) && isFinite(n);
}

module.checkProperty = function(field, name) {
  return (field && field.toLowerCase() === name)
}

module.toCriterion = function(c) {
  var fields = _.keys(c)
  if (_.intersection(fields, ['field', 'value']).length === 2) {
    return {
      field: c.field,
      value: c.value,
      operator: c.operator || '='
    }
  } else {
    return fields.map(function(k) {
      return {
        field: k,
        value: c[k],
        operator: _.isArray(c[k]) ? 'IN' : '='
      }
    })
  }
}

module.criteriaToString = function(criteria) {
  if (_.isString(criteria)) return criteria.indexOf(' ') === 0 ? criteria : " " + criteria
  var cs = _.isArray(criteria) ? criteria.map(module.toCriterion) : module.toCriterion(criteria)
  var flattened = _.flatten(cs)
  var sql = '', limit, offset, desc, asc
  for (var i=0, l=flattened.length; i<l; i++) {
    var criterion = flattened[i];
    if (module.checkProperty(criterion.field, 'fetchall')) {
      continue
    }
    if (module.checkProperty(criterion.field, 'limit')) {
      limit = criterion.value
      continue
    }
    if (module.checkProperty(criterion.field, 'offset')) {
      offset = criterion.value
      continue
    }
    if (module.checkProperty(criterion.field, 'desc')) {
      desc = criterion.value
      continue
    }
    if (module.checkProperty(criterion.field, 'asc')) {
      asc = criterion.value
      continue
    }
    if (sql != '') {
      sql += ' and '
    }
    sql += criterion.field + ' ' + criterion.operator + ' '
    var quote = function(x) {
      return _.isString(x) ? "'" + x.replace(/'/g, "\\'") + "'" : x
    }
    if (_.isArray(criterion.value)) {
      sql += '(' + criterion.value.map(quote).join(',') + ')'
    } else {
      sql += quote(criterion.value)
    }
  }
  if (sql != '') {
    sql = ' where ' + sql
  }
  if (asc)  sql += ' orderby ' + asc + ' asc'
  if (desc) sql += ' orderby ' + desc + ' desc'
  sql += ' startposition ' + (offset || 1)
  sql += ' maxresults ' + (limit || 1000)
  return sql
}

module.reportCriteria = function(criteria) {
  var s = '?'
  for (var p in criteria) {
    s += p + '=' + criteria[p] + '&'
  }
  return s
}

module.capitalize = function(s) {
  return s.substring(0, 1).toUpperCase() + s.substring(1)
}

QuickBooks.prototype.capitalize = module.capitalize

module.pluralize = function(s) {
  var last = s.substring(s.length - 1)
  if (last === 's') {
    return s + "es"
  } else if (last === 'y') {
    return s.substring(0, s.length - 1) + "ies"
  } else {
    return s + 's'
  }
}

QuickBooks.prototype.pluralize = module.pluralize

module.unwrap = function(callback, entityName) {
  if (! callback) return function(err, data) {}
  return function(err, data) {
    if (err) {
      if (callback) callback(err)
    } else {
      var name = module.capitalize(entityName)
      if (callback) callback(err, (data || {})[name] || data)
    }
  }
}<|MERGE_RESOLUTION|>--- conflicted
+++ resolved
@@ -2171,17 +2171,13 @@
     headers: options.headers || {},
     json:    true
   }
-<<<<<<< HEAD
 
   if (entity && entity.allowDuplicateDocNum) {
     delete entity.allowDuplicateDocNum;
     opts.qs.include = 'allowduplicatedocnum';
   }
 
-  opts.qs.minorversion = opts.qs.minorversion || 4
-=======
   opts.qs.minorversion = opts.qs.minorversion || context.minorversion;
->>>>>>> 34f41beb
   opts.headers['User-Agent'] = 'node-quickbooks: version ' + version
   opts.headers['Request-Id'] = uuid.v1()
   opts.qs.format = 'json';
